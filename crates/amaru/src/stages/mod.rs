--- conflicted
+++ resolved
@@ -21,16 +21,11 @@
     peer::Peer,
     ConsensusError, IsHeader,
 };
-<<<<<<< HEAD
-use amaru_kernel::{network::NetworkName, EraHistory, Hash, Header, Point};
+use amaru_kernel::{network::NetworkName, EraHistory, Hash, Header};
 use amaru_stores::rocksdb::{
     consensus::RocksDBStore,
     {RocksDB, RocksDBHistoricalStores},
 };
-=======
-use amaru_kernel::{network::NetworkName, EraHistory, Hash, Header};
-use amaru_stores::rocksdb::{consensus::RocksDBStore, RocksDB};
->>>>>>> 911ecea3
 use consensus::{
     chain_forward::ForwardStage,
     fetch::BlockFetchStage,
