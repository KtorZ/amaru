// Copyright 2024 PRAGMA
//
// Licensed under the Apache License, Version 2.0 (the "License");
// you may not use this file except in compliance with the License.
// You may obtain a copy of the License at
//
//     http://www.apache.org/licenses/LICENSE-2.0
//
// Unless required by applicable law or agreed to in writing, software
// distributed under the License is distributed on an "AS IS" BASIS,
// WITHOUT WARRANTIES OR CONDITIONS OF ANY KIND, either express or implied.
// See the License for the specific language governing permissions and
// limitations under the License.

use crate::stages::pure_stage_util::{PureStageSim, RecvAdapter, SendAdapter};
use amaru_consensus::{
    ConsensusError, IsHeader,
    consensus::{
        ChainSyncEvent, build_stage_graph, headers_tree::HeadersTree, select_chain::SelectChain,
        store::ChainStore, store_block::StoreBlock, store_effects, validate_header::ValidateHeader,
    },
};
use amaru_kernel::{
    EraHistory, Hash, Header, Point,
    block::{BlockValidationResult, ValidateBlockEvent},
    network::NetworkName,
    peer::Peer,
    protocol_parameters::GlobalParameters,
};
use amaru_stores::{
    in_memory::MemoryStore,
    rocksdb::{
        RocksDB, RocksDBHistoricalStores,
        consensus::{InMemConsensusStore, RocksDBStore},
    },
};
use anyhow::Context;
use consensus::{
    fetch_block::BlockFetchStage, forward_chain::ForwardChainStage, store_block::StoreBlockStage,
};
use gasket::{
    messaging::OutputPort,
    runtime::{self, Tether, spawn_stage},
};
use ledger::ValidateBlockStage;
use pallas_network::{
    facades::PeerClient,
    miniprotocols::{
        blockfetch,
        chainsync::{Client, HeaderContent, Tip},
    },
};
use pure_stage::{StageGraph, tokio::TokioBuilder};
use std::{
    error::Error,
    fmt::Display,
    path::PathBuf,
    sync::{Arc, RwLock},
};
use tokio::sync::Mutex;
use tokio_util::sync::CancellationToken;

pub mod common;
pub mod consensus;
pub mod ledger;
pub mod pull;
mod pure_stage_util;

pub type BlockHash = pallas_crypto::hash::Hash<32>;

/// Whether or not data is stored on disk or in memory.
#[derive(Clone)]
pub enum StorePath<S> {
    InMem(S),
    OnDisk(PathBuf),
}

impl<S> Display for StorePath<S> {
    fn fmt(&self, f: &mut std::fmt::Formatter<'_>) -> std::fmt::Result {
        match self {
            StorePath::InMem(..) => write!(f, "<mem>"),
            StorePath::OnDisk(path) => write!(f, "{}", path.display()),
        }
    }
}

pub struct Config {
    pub ledger_store: StorePath<MemoryStore>,
    pub chain_store: StorePath<()>,
    pub upstream_peers: Vec<String>,
    pub network: NetworkName,
    pub network_magic: u32,
    pub listen_address: String,
    pub max_downstream_peers: usize,
    pub max_extra_ledger_snapshots: MaxExtraLedgerSnapshots,
}

impl Default for Config {
    fn default() -> Config {
        Config {
            ledger_store: StorePath::OnDisk(PathBuf::from("./ledger.db")),
            chain_store: StorePath::OnDisk(PathBuf::from("./chain.db.1")),
            upstream_peers: vec![],
            network: NetworkName::Preprod,
            network_magic: 1,
            listen_address: "0.0.0.0:3000".to_string(),
            max_downstream_peers: 10,
            max_extra_ledger_snapshots: MaxExtraLedgerSnapshots::default(),
        }
    }
}

#[derive(Debug, Clone, Copy)]
pub enum MaxExtraLedgerSnapshots {
    All,
    UpTo(u64),
}

impl Default for MaxExtraLedgerSnapshots {
    fn default() -> Self {
        Self::UpTo(0)
    }
}

impl std::fmt::Display for MaxExtraLedgerSnapshots {
    fn fmt(&self, f: &mut std::fmt::Formatter<'_>) -> std::fmt::Result {
        match self {
            Self::All => f.write_str("all"),
            Self::UpTo(n) => write!(f, "{n}"),
        }
    }
}

impl std::str::FromStr for MaxExtraLedgerSnapshots {
    type Err = String;

    fn from_str(s: &str) -> Result<Self, Self::Err> {
        match s.to_lowercase().as_str() {
            "all" => Ok(Self::All),
            _ => match s.parse() {
                Ok(e) => Ok(Self::UpTo(e)),
                Err(e) => Err(format!(
                    "invalid max ledger snapshot, cannot parse value: {e}"
                )),
            },
        }
    }
}

impl From<MaxExtraLedgerSnapshots> for u64 {
    fn from(max_extra_ledger_snapshots: MaxExtraLedgerSnapshots) -> Self {
        match max_extra_ledger_snapshots {
            MaxExtraLedgerSnapshots::All => u64::MAX,
            MaxExtraLedgerSnapshots::UpTo(n) => n,
        }
    }
}

#[allow(clippy::todo)]
pub fn bootstrap(
    config: Config,
    clients: Vec<(String, PeerClient)>,
    exit: CancellationToken,
) -> Result<Vec<Tether>, Box<dyn std::error::Error>> {
    let era_history: &EraHistory = config.network.into();

    let global_parameters: &GlobalParameters = config.network.into();

    let peers: Vec<Peer> = clients.iter().map(|c| Peer::new(&c.0)).collect();

    let is_catching_up = Arc::new(RwLock::new(true));

    let (mut ledger_stage, tip) = make_ledger(
        &config,
        config.network,
        era_history.clone(),
        global_parameters.clone(),
        is_catching_up.clone(),
    )?;

    let (chain_syncs, block_fetchs): (
        Vec<(Peer, Client<HeaderContent>)>,
        Vec<(Peer, blockfetch::Client)>,
    ) = clients
        .into_iter()
        .map(|(peer_name, client)| {
            let PeerClient {
                chainsync,
                blockfetch,
                ..
            } = client;
            (
                (Peer::new(&peer_name), chainsync),
                (Peer::new(&peer_name), blockfetch),
            )
        })
        .collect();

    let mut fetch_block_stage = BlockFetchStage::new(block_fetchs);

    let mut stages = chain_syncs
        .into_iter()
        .map(|session| {
            pull::Stage::new(
                session.0,
                session.1,
                vec![tip.clone()],
                is_catching_up.clone(),
            )
        })
        .collect::<Vec<_>>();

    let (our_tip, header, chain_store_ref) = make_chain_store(&config, era_history, tip)?;

    let chain_selector =
        make_chain_selector(header, &peers, global_parameters.consensus_security_param)?;

    let consensus = match &ledger_stage {
        LedgerStage::InMemLedgerStage(validate_block_stage) => ValidateHeader::new(Arc::new(
            validate_block_stage.state.view_stake_distribution(),
        )),

        LedgerStage::OnDiskLedgerStage(validate_block_stage) => ValidateHeader::new(Arc::new(
            validate_block_stage.state.view_stake_distribution(),
        )),
    };

    let mut store_block_stage = StoreBlockStage::new(StoreBlock::new(chain_store_ref.clone()));

    let mut forward_chain_stage = ForwardChainStage::new(
        None,
        chain_store_ref.clone(),
        config.network_magic as u64,
        &config.listen_address,
        config.max_downstream_peers,
        our_tip,
    );

    let (to_store_block, from_fetch_block) = gasket::messaging::tokio::mpsc_channel(50);
    let (to_ledger, from_store_block) = gasket::messaging::tokio::mpsc_channel(50);
    let (to_block_forward, from_ledger) = gasket::messaging::tokio::mpsc_channel(50);

    // start pure-stage parts, whose lifecycle is managed by a single gasket stage
    let mut network = TokioBuilder::default();
    let (output_ref, output_stage) = network.output("output", 50);

    let graph_input = build_stage_graph(
        global_parameters,
        consensus,
        chain_selector,
        &mut network,
        output_ref,
    );
    let graph_input = network.input(&graph_input);

    network
        .resources()
        .put::<store_effects::ResourceHeaderStore>(chain_store_ref);
    network
        .resources()
        .put::<store_effects::ResourceParameters>(global_parameters.clone());

    let rt = tokio::runtime::Runtime::new().context("starting tokio runtime for pure_stages")?;
    let network = network.run(rt.handle().clone());
    let pure_stages = PureStageSim::new(network, rt, exit);

    let outputs: Vec<&mut OutputPort<ChainSyncEvent>> = stages
        .iter_mut()
        .map(|p| &mut p.downstream)
        .collect::<Vec<_>>();

    for output in outputs {
        output.connect(SendAdapter(graph_input.clone()));
    }

    fetch_block_stage
        .upstream
        .connect(RecvAdapter(output_stage));
    fetch_block_stage.downstream.connect(to_store_block);

    store_block_stage.upstream.connect(from_fetch_block);
    store_block_stage.downstream.connect(to_ledger);

    ledger_stage.connect(from_store_block, to_block_forward);

    forward_chain_stage.upstream.connect(from_ledger);

    // No retry, crash on panics.
    let policy = runtime::Policy::default();

    let mut stages = stages
        .into_iter()
        .map(|p| spawn_stage(p, policy.clone()))
        .collect::<Vec<_>>();

    let pure_stages = gasket::runtime::spawn_stage(pure_stages, policy.clone());

    let fetch = gasket::runtime::spawn_stage(fetch_block_stage, policy.clone());
    let store_block = gasket::runtime::spawn_stage(store_block_stage, policy.clone());
    let ledger = ledger_stage.spawn(policy.clone());
    let block_forward = gasket::runtime::spawn_stage(forward_chain_stage, policy.clone());

    stages.push(pure_stages);

    stages.push(store_block);
    stages.push(fetch);
    stages.push(ledger);
    stages.push(block_forward);
    Ok(stages)
}

type ChainStoreResult = (Tip, Option<Header>, Arc<Mutex<dyn ChainStore<Header>>>);

#[allow(clippy::todo, clippy::panic)]
fn make_chain_store(
    config: &Config,
    era_history: &EraHistory,
    tip: amaru_kernel::Point,
) -> Result<ChainStoreResult, Box<dyn Error>> {
    let chain_store: Box<dyn ChainStore<Header>> = match config.chain_store {
        StorePath::InMem(()) => Box::new(InMemConsensusStore::new()),
        StorePath::OnDisk(ref chain_dir) => Box::new(RocksDBStore::new(chain_dir, era_history)?),
    };

    let (our_tip, header) = if let amaru_kernel::Point::Specific(_slot, hash) = &tip {
        let tip_hash = &Hash::from(&**hash);
        #[allow(clippy::expect_used)]
        let header: Header = chain_store.load_header(tip_hash).unwrap_or_else(|| {
            panic!(
                "Tip {} not found in chain database '{}'",
                tip_hash, config.chain_store
            )
        });
        (
            Tip(header.pallas_point(), header.block_height()),
            Some(header),
        )
    } else {
        (Tip(pallas_network::miniprotocols::Point::Origin, 0), None)
    };

    let chain_store_ref: Arc<Mutex<dyn ChainStore<Header>>> = Arc::new(Mutex::new(chain_store));
    Ok((our_tip, header, chain_store_ref))
}

enum LedgerStage {
    InMemLedgerStage(Box<ValidateBlockStage<MemoryStore, MemoryStore>>),
    OnDiskLedgerStage(ValidateBlockStage<RocksDB, RocksDBHistoricalStores>),
}

impl LedgerStage {
    fn spawn(self, policy: runtime::Policy) -> Tether {
        match self {
            LedgerStage::InMemLedgerStage(validate_block_stage) => {
                spawn_stage(*validate_block_stage, policy)
            }
            LedgerStage::OnDiskLedgerStage(validate_block_stage) => {
                spawn_stage(validate_block_stage, policy)
            }
        }
    }

    fn connect(
        &mut self,
        from_store_block: gasket::messaging::tokio::ChannelRecvAdapter<ValidateBlockEvent>,
        to_block_forward: gasket::messaging::tokio::ChannelSendAdapter<BlockValidationResult>,
    ) {
        match self {
            LedgerStage::InMemLedgerStage(validate_block_stage) => {
                validate_block_stage.upstream.connect(from_store_block);
                validate_block_stage.downstream.connect(to_block_forward);
            }
            LedgerStage::OnDiskLedgerStage(validate_block_stage) => {
                validate_block_stage.upstream.connect(from_store_block);
                validate_block_stage.downstream.connect(to_block_forward);
            }
        }
    }
}

fn make_ledger(
    config: &Config,
    network: NetworkName,
    era_history: EraHistory,
    global_parameters: GlobalParameters,
    is_catching_up: Arc<RwLock<bool>>,
) -> Result<(LedgerStage, amaru_kernel::Point), Box<dyn std::error::Error>> {
    match &config.ledger_store {
        StorePath::InMem(store) => {
            let (ledger, tip) = ledger::ValidateBlockStage::new(
                store.clone(),
                store.clone(),
                network,
                era_history,
                global_parameters,
                is_catching_up,
            )?;
            Ok((LedgerStage::InMemLedgerStage(Box::new(ledger)), tip))
        }
        StorePath::OnDisk(ledger_dir) => {
            let (ledger, tip) = ledger::ValidateBlockStage::new(
                RocksDB::new(ledger_dir)?,
                RocksDBHistoricalStores::new(
                    ledger_dir,
                    u64::from(config.max_extra_ledger_snapshots),
                ),
                network,
                era_history,
                global_parameters,
                is_catching_up,
            )?;
            Ok((LedgerStage::OnDiskLedgerStage(ledger), tip))
        }
    }
}

fn make_chain_selector(
    header: Option<Header>,
<<<<<<< HEAD
    peers: &[PeerSession],
    consensus_security_parameter: usize,
=======
    peers: &Vec<Peer>,
    _consensus_security_parameter: usize,
>>>>>>> d05de0e3
) -> Result<SelectChain, ConsensusError> {
    let root_hash = match &header {
        Some(h) => h.hash(),
        None => Point::Origin.hash(),
    };

    // TODO: initialize the headers tree from the ChainDB store
    let mut tree = HeadersTree::new(consensus_security_parameter, &header);

    for peer in peers {
        tree.initialize_peer(peer, &root_hash)?;
    }

    Ok(SelectChain::new(tree))
}

pub trait PallasPoint {
    fn pallas_point(&self) -> pallas_network::miniprotocols::Point;
}

impl PallasPoint for Header {
    fn pallas_point(&self) -> pallas_network::miniprotocols::Point {
        to_pallas_point(&self.point())
    }
}

impl PallasPoint for amaru_kernel::Point {
    fn pallas_point(&self) -> pallas_network::miniprotocols::Point {
        to_pallas_point(self)
    }
}

fn to_pallas_point(point: &amaru_kernel::Point) -> pallas_network::miniprotocols::Point {
    match point {
        amaru_kernel::Point::Origin => pallas_network::miniprotocols::Point::Origin,
        amaru_kernel::Point::Specific(slot, hash) => {
            pallas_network::miniprotocols::Point::Specific(*slot, hash.clone())
        }
    }
}

pub trait AsTip {
    fn as_tip(&self) -> Tip;
}

impl AsTip for Header {
    fn as_tip(&self) -> Tip {
        Tip(self.pallas_point(), self.block_height())
    }
}

#[cfg(test)]
mod tests {
    use amaru_kernel::{
        EraHistory, network::NetworkName, protocol_parameters::PREPROD_INITIAL_PROTOCOL_PARAMETERS,
    };
    use amaru_stores::in_memory::MemoryStore;
    use std::path::PathBuf;
    use tokio_util::sync::CancellationToken;

    use super::{Config, StorePath, StorePath::*, bootstrap};

    #[test]
    fn bootstrap_all_stages() {
        let network = NetworkName::Preprod;
        let era_history: &EraHistory = network.into();
        let ledger_store = MemoryStore::new(
            era_history.clone(),
            PREPROD_INITIAL_PROTOCOL_PARAMETERS.clone(),
        );

        let config = Config {
            ledger_store: InMem(ledger_store),
            chain_store: InMem(()),
            network,
            ..Config::default()
        };

        let stages = bootstrap(config, vec![], CancellationToken::new()).unwrap();

        assert_eq!(5, stages.len());
    }

    #[test]
    fn test_store_path_display() {
        assert_eq!(format!("{}", StorePath::InMem(())), "<mem>");
        assert_eq!(
            format!(
                "{}",
                StorePath::<()>::OnDisk(PathBuf::from("/path/to/store"))
            ),
            "/path/to/store"
        );
        assert_eq!(
            format!(
                "{}",
                StorePath::<()>::OnDisk(PathBuf::from("./relative/path"))
            ),
            "./relative/path"
        );
        assert_eq!(
            format!("{}", StorePath::<()>::OnDisk(PathBuf::from(""))),
            ""
        );
    }
}<|MERGE_RESOLUTION|>--- conflicted
+++ resolved
@@ -416,13 +416,8 @@
 
 fn make_chain_selector(
     header: Option<Header>,
-<<<<<<< HEAD
-    peers: &[PeerSession],
+    peers: &Vec<Peer>,
     consensus_security_parameter: usize,
-=======
-    peers: &Vec<Peer>,
-    _consensus_security_parameter: usize,
->>>>>>> d05de0e3
 ) -> Result<SelectChain, ConsensusError> {
     let root_hash = match &header {
         Some(h) => h.hash(),
