use amaru_kernel::{
    protocol_parameters::ProtocolParameters, EraHistory, Hasher, MintedBlock, Point,
};
use amaru_ledger::{
    context::{self, DefaultValidationContext},
    rules::{self, block::BlockValidation, parse_block},
    state::{self, BackwardError, VolatileState},
    store::Store,
    BlockValidationResult, RawBlock, ValidateBlockEvent,
};
use anyhow::Context;
use gasket::framework::{AsWorkError, WorkSchedule, WorkerError};
use std::sync::Arc;
use tracing::{instrument, Level, Span};
use tracing_opentelemetry::OpenTelemetrySpanExt;

pub type UpstreamPort = gasket::messaging::InputPort<ValidateBlockEvent>;
pub type DownstreamPort = gasket::messaging::OutputPort<BlockValidationResult>;

pub struct ValidateBlockStage<S>
where
    S: Store + Send,
{
    pub upstream: UpstreamPort,
    pub downstream: DownstreamPort,
    pub state: state::State<S>,
}

impl<S: Store + Send> gasket::framework::Stage for ValidateBlockStage<S> {
    type Unit = ValidateBlockEvent;
    type Worker = Worker;

    fn name(&self) -> &str {
        "ledger"
    }

    fn metrics(&self) -> gasket::metrics::Registry {
        gasket::metrics::Registry::default()
    }
}

impl<S: Store + Send> ValidateBlockStage<S> {
    pub fn new(store: S, era_history: &EraHistory) -> (Self, Point) {
        let state = state::State::new(Arc::new(std::sync::Mutex::new(store)), era_history);

        let tip = state.tip().into_owned();

        (
            Self {
                upstream: Default::default(),
                downstream: Default::default(),
                state,
            },
            tip,
        )
    }

<<<<<<< HEAD
    fn create_validation_context(
        &self,
        block: &MintedBlock<'_>,
    ) -> anyhow::Result<DefaultValidationContext> {
=======
    pub fn roll_forward(&mut self, point: Point, raw_block: &RawBlock) -> anyhow::Result<()> {
>>>>>>> 8a438491
        let mut ctx = context::DefaultPreparationContext::new();

        rules::prepare_block(&mut ctx, block);

        // TODO: Eventually move into a separate function, or integrate within the ledger instead
        // of the current .resolve_inputs; once the latter is no longer needed for the state
        // construction.
        let inputs = self
            .state
            .resolve_inputs(&Default::default(), ctx.utxo.into_iter())
            .context("Failed to resolve inputs")?
            .into_iter()
            // NOTE:
            // It isn't okay to just fail early here because we may be missing UTxO even on valid
            // transactions! Indeed, since we only have access to the _current_ volatile DB and the
            // immutable DB. That means, we can't be aware of UTxO created and used within the block.
            //
            // Those will however be produced during the validation, and be tracked by the
            // validation context.
            //
            // Hence, we *must* defer errors here until the moment we do expect the UTxO to be
            // present.
            .filter_map(|(input, opt_output)| opt_output.map(|output| (input, output)))
            .collect();

        Ok(context::DefaultValidationContext::new(inputs))
    }

    #[instrument(
        level = Level::TRACE,
        skip_all,
        name = "ledger.roll_forward"
    )]
    pub fn roll_forward(
        &mut self,
        point: Point,
<<<<<<< HEAD
        raw_block: RawBlock,
    ) -> anyhow::Result<BlockValidation> {
        let block = parse_block(&raw_block[..]).context("Failed to parse block")?;

        let mut context = self.create_validation_context(&block)?;

        if let BlockValidation::Invalid(err) =
            rules::validate_block(&mut context, ProtocolParameters::default(), &block)
        {
            return Ok(BlockValidation::Invalid(err));
        };

        let state: VolatileState = context.into();
        let issuer = Hasher::<224>::hash(&block.header.header_body.issuer_vkey[..]);

        self.state.forward(state.anchor(&point, issuer))?;

        Ok(BlockValidation::Valid)
=======
        raw_block: &RawBlock,
        span: Span,
    ) -> anyhow::Result<BlockValidationResult> {
        match self.roll_forward(point.clone(), raw_block) {
            Ok(_) => {
                // TODO Make sure `roll_forward` returns a structured object encapsulating validation errors
                // Err should be used for unexpected errors only and stop block processing

                Ok(BlockValidationResult::BlockValidated { point, span })
            }
            Err(err) => match err.downcast_ref::<InvalidBlock>() {
                Some(_err) => Ok(BlockValidationResult::BlockValidationFailed { point, span }),
                None => Err(err),
            },
        }
>>>>>>> 8a438491
    }

    #[instrument(
        level = Level::TRACE,
        skip_all,
        name = "ledger.roll_backward",
    )]
    pub async fn rollback_to(&mut self, point: Point, span: Span) -> BlockValidationResult {
        match self.state.backward(&point) {
            Ok(_) => BlockValidationResult::RolledBackTo {
                rollback_point: point,
                span,
            },
            Err(BackwardError::UnknownRollbackPoint(_)) => {
                BlockValidationResult::BlockValidationFailed { point, span }
            }
        }
    }
}

pub struct Worker {}

#[async_trait::async_trait(?Send)]
impl<S: Store + Send> gasket::framework::Worker<ValidateBlockStage<S>> for Worker {
    async fn bootstrap(_stage: &ValidateBlockStage<S>) -> Result<Self, WorkerError> {
        Ok(Self {})
    }

    async fn schedule(
        &mut self,
        stage: &mut ValidateBlockStage<S>,
    ) -> Result<WorkSchedule<ValidateBlockEvent>, WorkerError> {
        let unit = stage.upstream.recv().await.or_panic()?;
        Ok(WorkSchedule::Unit(unit.payload))
    }

    #[instrument(
        level = Level::TRACE,
        skip_all,
        name = "stage.ledger"
    )]
    async fn execute(
        &mut self,
        unit: &ValidateBlockEvent,
        stage: &mut ValidateBlockStage<S>,
    ) -> Result<(), WorkerError> {
        let result = match unit {
<<<<<<< HEAD
            ValidateBlockEvent::Validated(point, raw_block, parent_span) => {
                // Restore parent span
                let span = Span::current();
                span.set_parent(parent_span.context());

                stage
                    .roll_forward(point.clone(), raw_block.to_vec())
                    .map(|res| match res {
                        BlockValidation::Valid => {
                            BlockValidationResult::BlockValidated(point.clone(), span)
                        }
                        BlockValidation::Invalid(_err) => {
                            BlockValidationResult::BlockValidationFailed(point.clone(), span)
                        }
                    })
                    .or_panic()?
            }

            ValidateBlockEvent::Rollback(point, parent_span) => {
                // Restore parent span
                let span = Span::current();
                span.set_parent(parent_span.context());
                stage.rollback_to(point.clone(), span).await
=======
            ValidateBlockEvent::Validated { point, block, span } => stage
                .roll_forward_wrapper(point.clone(), block, restore_span(span))
                .or_panic()?,

            ValidateBlockEvent::Rollback {
                rollback_point,
                span,
            } => {
                stage
                    .rollback_to(rollback_point.clone(), restore_span(span))
                    .await
>>>>>>> 8a438491
            }
        };

        Ok(stage.downstream.send(result.into()).await.or_panic()?)
    }
}

fn restore_span(parent_span: &Span) -> Span {
    let span = Span::current();
    span.set_parent(parent_span.context());
    span
}<|MERGE_RESOLUTION|>--- conflicted
+++ resolved
@@ -55,14 +55,10 @@
         )
     }
 
-<<<<<<< HEAD
     fn create_validation_context(
         &self,
         block: &MintedBlock<'_>,
     ) -> anyhow::Result<DefaultValidationContext> {
-=======
-    pub fn roll_forward(&mut self, point: Point, raw_block: &RawBlock) -> anyhow::Result<()> {
->>>>>>> 8a438491
         let mut ctx = context::DefaultPreparationContext::new();
 
         rules::prepare_block(&mut ctx, block);
@@ -99,7 +95,6 @@
     pub fn roll_forward(
         &mut self,
         point: Point,
-<<<<<<< HEAD
         raw_block: RawBlock,
     ) -> anyhow::Result<BlockValidation> {
         let block = parse_block(&raw_block[..]).context("Failed to parse block")?;
@@ -118,23 +113,6 @@
         self.state.forward(state.anchor(&point, issuer))?;
 
         Ok(BlockValidation::Valid)
-=======
-        raw_block: &RawBlock,
-        span: Span,
-    ) -> anyhow::Result<BlockValidationResult> {
-        match self.roll_forward(point.clone(), raw_block) {
-            Ok(_) => {
-                // TODO Make sure `roll_forward` returns a structured object encapsulating validation errors
-                // Err should be used for unexpected errors only and stop block processing
-
-                Ok(BlockValidationResult::BlockValidated { point, span })
-            }
-            Err(err) => match err.downcast_ref::<InvalidBlock>() {
-                Some(_err) => Ok(BlockValidationResult::BlockValidationFailed { point, span }),
-                None => Err(err),
-            },
-        }
->>>>>>> 8a438491
     }
 
     #[instrument(
@@ -182,35 +160,21 @@
         stage: &mut ValidateBlockStage<S>,
     ) -> Result<(), WorkerError> {
         let result = match unit {
-<<<<<<< HEAD
-            ValidateBlockEvent::Validated(point, raw_block, parent_span) => {
-                // Restore parent span
-                let span = Span::current();
-                span.set_parent(parent_span.context());
-
-                stage
-                    .roll_forward(point.clone(), raw_block.to_vec())
-                    .map(|res| match res {
-                        BlockValidation::Valid => {
-                            BlockValidationResult::BlockValidated(point.clone(), span)
+            ValidateBlockEvent::Validated { point, block, span } => stage
+                .roll_forward(point.clone(), block.to_vec())
+                .map(|res| match res {
+                    BlockValidation::Valid => BlockValidationResult::BlockValidated {
+                        point: point.clone(),
+                        span: restore_span(span),
+                    },
+                    BlockValidation::Invalid(_err) => {
+                        BlockValidationResult::BlockValidationFailed {
+                            point: point.clone(),
+                            span: restore_span(span),
                         }
-                        BlockValidation::Invalid(_err) => {
-                            BlockValidationResult::BlockValidationFailed(point.clone(), span)
-                        }
-                    })
-                    .or_panic()?
-            }
-
-            ValidateBlockEvent::Rollback(point, parent_span) => {
-                // Restore parent span
-                let span = Span::current();
-                span.set_parent(parent_span.context());
-                stage.rollback_to(point.clone(), span).await
-=======
-            ValidateBlockEvent::Validated { point, block, span } => stage
-                .roll_forward_wrapper(point.clone(), block, restore_span(span))
+                    }
+                })
                 .or_panic()?,
-
             ValidateBlockEvent::Rollback {
                 rollback_point,
                 span,
@@ -218,7 +182,6 @@
                 stage
                     .rollback_to(rollback_point.clone(), restore_span(span))
                     .await
->>>>>>> 8a438491
             }
         };
 
